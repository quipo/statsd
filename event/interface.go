package event

// constant event type identifiers
const (
	EventIncr = iota
	EventTiming
	EventAbsolute
	EventTotal
	EventGauge
<<<<<<< HEAD
	EventGaugeDelta
	EventFGauge
	EventFGaugeDelta
	EventFAbsolute
=======
	EventPrecisionTiming
>>>>>>> e2c68bc5
)

// Event is an interface to a generic StatsD event, used by the buffered client collator
type Event interface {
	Stats() []string
	Type() int
	TypeString() string
	Payload() interface{}
	Update(e2 Event) error
	String() string
	Key() string
	SetKey(string)
}<|MERGE_RESOLUTION|>--- conflicted
+++ resolved
@@ -7,14 +7,11 @@
 	EventAbsolute
 	EventTotal
 	EventGauge
-<<<<<<< HEAD
 	EventGaugeDelta
 	EventFGauge
 	EventFGaugeDelta
 	EventFAbsolute
-=======
 	EventPrecisionTiming
->>>>>>> e2c68bc5
 )
 
 // Event is an interface to a generic StatsD event, used by the buffered client collator
